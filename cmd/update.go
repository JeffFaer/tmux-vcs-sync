package cmd

import (
	"context"
	"errors"
	"fmt"
	"log/slog"
	"os"
	"slices"
	"strings"

	"github.com/JeffFaer/tmux-vcs-sync/api"
	"github.com/JeffFaer/tmux-vcs-sync/tmux"
	"github.com/JeffFaer/tmux-vcs-sync/tmux/state"
	"github.com/kballard/go-shellquote"
	"github.com/spf13/cobra"
)

var failNoop bool

func init() {
	updateCommand.Flags().BoolVar(&failNoop, "fail-noop", false, "If update didn't do anything (because both tmux and the repository were already in the correct state), return a non-zero exit code.")
	rootCmd.AddCommand(updateCommand)
}

var updateCommand = &cobra.Command{
	Use:   "update [name]",
	Short: "Update tmux and the corresponding repository to point to the given work unit.",
	Long: `This command has three different forms:

1. If executed in tmux without a work unit name, it will update the VCS to point at the work unit that the current tmux session represents.
2. If executed outside of tmux without a work unit name, it will attach to a tmux session for the current work unit.
3. If given a work unit name, it will attempt to find that work unit in any of the repositories currently active in tmux and update both tmux and that VCS to point at the given work unit. Note: This means that you can update to a work unit that exists in a different repository.`,
	Args: cobra.RangeArgs(0, 1),
	ValidArgsFunction: func(cmd *cobra.Command, args []string, toComplete string) ([]string, cobra.ShellCompDirective) {
		return suggestWorkUnitNames(cmd.Context(), toComplete), 0
	},
	RunE: func(cmd *cobra.Command, args []string) error {
		if len(args) == 0 {
			return update(cmd.Context())
		}
<<<<<<< HEAD
		return updateTo(state.ParseSessionNameWithoutKnownRepository(args[0]))
=======
		return updateTo(cmd.Context(), args[0])
>>>>>>> 4990dddd
	},
}

func suggestWorkUnitNames(ctx context.Context, toComplete string) []string {
	vcs := api.Registered()
	repos := make(map[state.RepoName]api.Repository)
	if srv := tmux.MaybeCurrentServer(); srv != nil {
		st, err := state.New(ctx, srv, vcs)
		if err != nil {
			slog.Warn("Could not determine repositories from tmux server.", "server", srv, "error", err)
		} else {
			repos = st.Repositories()
		}
	}
<<<<<<< HEAD
	cur, err := api.Registered.MaybeCurrentRepository()
	if err != nil {
=======
	if repo, err := vcs.MaybeCurrentRepository(ctx); err != nil {
>>>>>>> 4990dddd
		slog.Warn("Could not determine current repository.", "error", err)
	} else {
		repos[state.NewRepoName(cur)] = cur
	}

	var suggestions []string
	for name, repo := range repos {
<<<<<<< HEAD
		wus, err := repo.List("")
=======
		wus, err := repo.List(ctx, toComplete)
>>>>>>> 4990dddd
		if err != nil {
			slog.Warn("Could not list work units.", "repo", name, "error", err)
			continue
		}
		for _, wu := range wus {
			if repo != cur {
				wu = state.NewWorkUnitName(repo, wu).RepoString()
			}
			wu = shellquote.Join(wu)
			suggestions = append(suggestions, wu)
		}
	}
	suggestions = slices.DeleteFunc(suggestions, func(s string) bool {
		return !strings.HasPrefix(s, toComplete)
	})
	return suggestions
}

func update(ctx context.Context) error {
	vcs := api.Registered()
	curRepo, err := vcs.CurrentRepository(ctx)
	if err != nil {
		return err
	}
	curWorkUnit, err := curRepo.Current(ctx)
	if err != nil {
		return fmt.Errorf("couldn't check repo's current %s: %w", curRepo.VCS().WorkUnitName(), err)
	}
	curSesh := tmux.MaybeCurrentSession()
	if curSesh == nil {
		// Executed outside of tmux. Attach to the proper tmux session.
		srv, _ := tmux.CurrentServerOrDefault()
		state, err := state.New(ctx, srv, vcs)
		if err != nil {
			return err
		}
		return updateTmux(ctx, state, curRepo, curWorkUnit)
	}

	// Executed within tmux. Update the repo state.
	name, err := curSesh.Property(ctx, tmux.SessionName)
	if err != nil {
		return err
	}
	parsed := state.ParseSessionName(curRepo, name)
	if curWorkUnit != parsed.WorkUnit {
		slog.Info("Updating repository.", "current", curWorkUnit, "want", parsed.WorkUnit)
		return curRepo.Update(ctx, parsed.WorkUnit)
	}
	slog.Info("No update needed.")
	if failNoop {
		os.Exit(1)
	}
	return nil
}

func updateTmux(ctx context.Context, st *state.State, repo api.Repository, workUnit string) error {
	sesh := st.Session(repo, workUnit)
	if sesh == nil {
		var err error
		sesh, err = st.NewSession(ctx, repo, workUnit)
		if err != nil {
			return err
		}
	}
	return sesh.Server().AttachOrSwitch(ctx, sesh)
}

<<<<<<< HEAD
func updateTo(sessionName state.WorkUnitName) error {
=======
func updateTo(ctx context.Context, workUnitName string) error {
	vcs := api.Registered()
>>>>>>> 4990dddd
	srv, hasCurrentServer := tmux.CurrentServerOrDefault()
	st, err := state.New(ctx, srv, vcs)
	if err != nil {
		return err
	}

<<<<<<< HEAD
	repo, err := findRepository(st, sessionName)
	if err != nil {
		return err
=======
	var repo api.Repository
	if cur, err1 := existsInCurrentRepo(ctx, vcs, workUnitName); err1 == nil && cur != nil {
		repo = cur
	} else {
		var err2 error
		repo, err2 = st.MaybeFindRepository(ctx, workUnitName)
		if err2 != nil {
			return errors.Join(err1, err2)
		}
		if repo == nil {
			return errors.Join(err1, fmt.Errorf("could not find any repository that contains work unit %q", workUnitName))
		}
		if err1 != nil {
			slog.Warn("An error occurred with the current repository.", "error", err1)
		}
>>>>>>> 4990dddd
	}

	var update bool

	// Update to the work unit.
	if cur, err := repo.Current(ctx); err != nil {
		return fmt.Errorf("couldn't check repo's current %s: %w", repo.VCS().WorkUnitName(), err)
<<<<<<< HEAD
	} else if cur != sessionName.WorkUnit {
		slog.Info("Updating repository.", "current", cur, "want", sessionName.WorkUnit)
		if err := repo.Update(sessionName.WorkUnit); err != nil {
=======
	} else if cur != workUnitName {
		slog.Info("Updating repository.", "got", cur, "want", workUnitName)
		if err := repo.Update(ctx, workUnitName); err != nil {
>>>>>>> 4990dddd
			return err
		}
		update = true
	}

	// Switch or attach to the tmux session.
	var needsSwitch bool
	if !hasCurrentServer {
		// Not currently attached to tmux.
		needsSwitch = true
	} else if sesh := st.Session(repo, sessionName.WorkUnit); sesh == nil {
		// Session doesn't exist.
		needsSwitch = true
	} else if cur := tmux.MaybeCurrentSession(); cur == nil || !tmux.SameSession(ctx, cur, sesh) {
		// cur == nil shouldn't be possible. We already know we're attached to tmux.
		needsSwitch = true
	}
	if needsSwitch {
<<<<<<< HEAD
		if err := updateTmux(srv, st, repo, sessionName.WorkUnit); err != nil {
=======
		if err := updateTmux(ctx, st, repo, workUnitName); err != nil {
>>>>>>> 4990dddd
			return err
		}
		update = true
	}

	if update {
		return nil
	}
	slog.Info("No update needed.")
	if failNoop {
		os.Exit(1)
	}
	return nil
}

<<<<<<< HEAD
func findRepository(st *state.State, n state.WorkUnitName) (api.Repository, error) {
	var err1, err2 error
	if n.RepoName.Zero() {
		cur, err1 := existsInCurrentRepo(n.WorkUnit)
		if err1 == nil && cur != nil {
			return cur, nil
		}
	}
	repo, err2 := st.MaybeFindRepository(n)
	if err2 != nil {
		return nil, errors.Join(err1, err2)
	}
	if repo == nil {
		return nil, errors.Join(err1, fmt.Errorf("could not find repository %v", n))
	}
	if err1 != nil {
		slog.Warn("An error occurred with the current repository.", "error", err1)
	}
	slog.Info("Found repository for requested work unit.", "name", state.NewWorkUnitName(repo, n.WorkUnit))
	return repo, nil
}

func existsInCurrentRepo(workUnitName string) (api.Repository, error) {
	repo, err := api.Registered.MaybeCurrentRepository()
=======
func existsInCurrentRepo(ctx context.Context, vcs api.VersionControlSystems, workUnitName string) (api.Repository, error) {
	repo, err := vcs.MaybeCurrentRepository(ctx)
>>>>>>> 4990dddd
	if err != nil {
		return nil, err
	}
	if repo == nil {
		return nil, nil
	}
<<<<<<< HEAD
	if ok, err := repo.Exists(workUnitName); err != nil {
=======
	ok, err := repo.Exists(ctx, workUnitName)
	if err != nil {
>>>>>>> 4990dddd
		return nil, err
	} else if !ok {
		return nil, nil
	}
	return repo, nil
}<|MERGE_RESOLUTION|>--- conflicted
+++ resolved
@@ -39,11 +39,7 @@
 		if len(args) == 0 {
 			return update(cmd.Context())
 		}
-<<<<<<< HEAD
-		return updateTo(state.ParseSessionNameWithoutKnownRepository(args[0]))
-=======
-		return updateTo(cmd.Context(), args[0])
->>>>>>> 4990dddd
+		return updateTo(cmd.Context(), state.ParseSessionNameWithoutKnownRepository(args[0]))
 	},
 }
 
@@ -58,12 +54,8 @@
 			repos = st.Repositories()
 		}
 	}
-<<<<<<< HEAD
-	cur, err := api.Registered.MaybeCurrentRepository()
-	if err != nil {
-=======
-	if repo, err := vcs.MaybeCurrentRepository(ctx); err != nil {
->>>>>>> 4990dddd
+	cur, err := vcs.MaybeCurrentRepository(ctx)
+	if err != nil {
 		slog.Warn("Could not determine current repository.", "error", err)
 	} else {
 		repos[state.NewRepoName(cur)] = cur
@@ -71,11 +63,7 @@
 
 	var suggestions []string
 	for name, repo := range repos {
-<<<<<<< HEAD
-		wus, err := repo.List("")
-=======
-		wus, err := repo.List(ctx, toComplete)
->>>>>>> 4990dddd
+		wus, err := repo.List(ctx, "")
 		if err != nil {
 			slog.Warn("Could not list work units.", "repo", name, "error", err)
 			continue
@@ -88,9 +76,7 @@
 			suggestions = append(suggestions, wu)
 		}
 	}
-	suggestions = slices.DeleteFunc(suggestions, func(s string) bool {
-		return !strings.HasPrefix(s, toComplete)
-	})
+	suggestions = slices.DeleteFunc(suggestions, func(s string) bool { return !strings.HasPrefix(s, toComplete) })
 	return suggestions
 }
 
@@ -144,39 +130,17 @@
 	return sesh.Server().AttachOrSwitch(ctx, sesh)
 }
 
-<<<<<<< HEAD
-func updateTo(sessionName state.WorkUnitName) error {
-=======
-func updateTo(ctx context.Context, workUnitName string) error {
+func updateTo(ctx context.Context, sessionName state.WorkUnitName) error {
 	vcs := api.Registered()
->>>>>>> 4990dddd
 	srv, hasCurrentServer := tmux.CurrentServerOrDefault()
 	st, err := state.New(ctx, srv, vcs)
 	if err != nil {
 		return err
 	}
 
-<<<<<<< HEAD
-	repo, err := findRepository(st, sessionName)
-	if err != nil {
-		return err
-=======
-	var repo api.Repository
-	if cur, err1 := existsInCurrentRepo(ctx, vcs, workUnitName); err1 == nil && cur != nil {
-		repo = cur
-	} else {
-		var err2 error
-		repo, err2 = st.MaybeFindRepository(ctx, workUnitName)
-		if err2 != nil {
-			return errors.Join(err1, err2)
-		}
-		if repo == nil {
-			return errors.Join(err1, fmt.Errorf("could not find any repository that contains work unit %q", workUnitName))
-		}
-		if err1 != nil {
-			slog.Warn("An error occurred with the current repository.", "error", err1)
-		}
->>>>>>> 4990dddd
+	repo, err := findRepository(ctx, vcs, st, sessionName)
+	if err != nil {
+		return err
 	}
 
 	var update bool
@@ -184,15 +148,9 @@
 	// Update to the work unit.
 	if cur, err := repo.Current(ctx); err != nil {
 		return fmt.Errorf("couldn't check repo's current %s: %w", repo.VCS().WorkUnitName(), err)
-<<<<<<< HEAD
 	} else if cur != sessionName.WorkUnit {
-		slog.Info("Updating repository.", "current", cur, "want", sessionName.WorkUnit)
-		if err := repo.Update(sessionName.WorkUnit); err != nil {
-=======
-	} else if cur != workUnitName {
-		slog.Info("Updating repository.", "got", cur, "want", workUnitName)
-		if err := repo.Update(ctx, workUnitName); err != nil {
->>>>>>> 4990dddd
+		slog.Info("Updating repository.", "got", cur, "want", sessionName.WorkUnit)
+		if err := repo.Update(ctx, sessionName.WorkUnit); err != nil {
 			return err
 		}
 		update = true
@@ -211,11 +169,7 @@
 		needsSwitch = true
 	}
 	if needsSwitch {
-<<<<<<< HEAD
-		if err := updateTmux(srv, st, repo, sessionName.WorkUnit); err != nil {
-=======
-		if err := updateTmux(ctx, st, repo, workUnitName); err != nil {
->>>>>>> 4990dddd
+		if err := updateTmux(ctx, st, repo, sessionName.WorkUnit); err != nil {
 			return err
 		}
 		update = true
@@ -231,16 +185,15 @@
 	return nil
 }
 
-<<<<<<< HEAD
-func findRepository(st *state.State, n state.WorkUnitName) (api.Repository, error) {
+func findRepository(ctx context.Context, vcs api.VersionControlSystems, st *state.State, n state.WorkUnitName) (api.Repository, error) {
 	var err1, err2 error
 	if n.RepoName.Zero() {
-		cur, err1 := existsInCurrentRepo(n.WorkUnit)
+		cur, err1 := existsInCurrentRepo(ctx, vcs, n.WorkUnit)
 		if err1 == nil && cur != nil {
 			return cur, nil
 		}
 	}
-	repo, err2 := st.MaybeFindRepository(n)
+	repo, err2 := st.MaybeFindRepository(ctx, n)
 	if err2 != nil {
 		return nil, errors.Join(err1, err2)
 	}
@@ -254,26 +207,19 @@
 	return repo, nil
 }
 
-func existsInCurrentRepo(workUnitName string) (api.Repository, error) {
-	repo, err := api.Registered.MaybeCurrentRepository()
-=======
 func existsInCurrentRepo(ctx context.Context, vcs api.VersionControlSystems, workUnitName string) (api.Repository, error) {
 	repo, err := vcs.MaybeCurrentRepository(ctx)
->>>>>>> 4990dddd
 	if err != nil {
 		return nil, err
 	}
 	if repo == nil {
 		return nil, nil
 	}
-<<<<<<< HEAD
-	if ok, err := repo.Exists(workUnitName); err != nil {
-=======
 	ok, err := repo.Exists(ctx, workUnitName)
 	if err != nil {
->>>>>>> 4990dddd
 		return nil, err
-	} else if !ok {
+	}
+	if !ok {
 		return nil, nil
 	}
 	return repo, nil
