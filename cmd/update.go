--- conflicted
+++ resolved
@@ -234,11 +234,7 @@
 		needsSwitch = true
 	}
 	if needsSwitch {
-<<<<<<< HEAD
-		if err := updateTmux(ctx, st, repo, sessionName.WorkUnit); err != nil {
-=======
-		if err := updateTmux(ctx, st, repo, workUnitName, !hasCurrentServer); err != nil {
->>>>>>> df9529f6
+		if err := updateTmux(ctx, st, repo, sessionName.WorkUnit, !hasCurrentServer); err != nil {
 			return err
 		}
 		update = true
