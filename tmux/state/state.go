--- conflicted
+++ resolved
@@ -187,11 +187,7 @@
 	validWorkUnits := make(map[WorkUnitName]bool)
 	errRepos := make(map[RepoName]bool)
 	for n, repo := range st.repos {
-<<<<<<< HEAD
-		wus, err := repo.ListWorkUnits("")
-=======
 		wus, err := repo.List("")
->>>>>>> 2c3a09a6
 		if err != nil {
 			errRepos[n] = true
 			slog.Warn("Could not list work units for repository.", "repo", n, "error", err)
@@ -258,34 +254,28 @@
 	return errors.Join(errs...)
 }
 
-<<<<<<< HEAD
 // MaybeFindRepository attempts to find an api.Repository for the given
-// SessionName.
+// WorkUnitName.
 //
-// SessionName.RepoName is optional. If SessionName.RepoName.Zero, this method
+// WorkUnitName.RepoName is optional. If WorkUnitName.RepoName.Zero, this method
 // checks all known api.Repositories to see if any of them claim that
-// SessionName.WorkUnit exists.
-// If it is set, and both SessionName.RepoName.VCS and SessionName.RepoName.Repo
+// WorkUnitName.WorkUnit exists.
+// If it is set, and both WorkUnitName.RepoName.VCS and WorkUnitName.RepoName.Repo
 // are set, this method will find an api.Repository whose api.Repository.Name
 // and api.Repository.VCS.Name matches the values. If only
-// SessionName.RepoName.Repo is set, this method will check all known
+// WorkUnitName.RepoName.Repo is set, this method will check all known
 // api.Repositories whose api.Repository.Names match to see if they claim that
-// SessionName.WorkUnit exists.
+// WorkUnitName.WorkUnit exists.
 //
-=======
-// MaybeFindRepository attempts to find an api.Repository that's currently
-// active in tmux and claims that the given work unit exists.
->>>>>>> 2c3a09a6
 // Returns an error if multiple api.Repositories claim that the given work unit
 // exists.
 //
 // Returns nil, nil if no such api.Repository exists.
-<<<<<<< HEAD
-func (st *State) MaybeFindRepository(n SessionName) (api.Repository, error) {
+func (st *State) MaybeFindRepository(n WorkUnitName) (api.Repository, error) {
 	var repos []api.Repository
 	if !n.RepoName.Zero() {
 		if n.RepoName.Repo == "" {
-			return nil, fmt.Errorf("SessionName has VCS set, but not Repo: %v", n)
+			return nil, fmt.Errorf("WorkUnitName has VCS set, but not Repo: %v", n)
 		}
 		if n.RepoName.VCS != "" {
 			repo, ok := st.repos[n.RepoName]
@@ -301,17 +291,11 @@
 			}
 		}
 	} else {
-		repos = st.Repositories()
+		repos = expmaps.Values(st.Repositories())
 	}
 
 	repo, err := api.MaybeFindRepository(repos, func(repo api.Repository) (api.Repository, error) {
 		if ok, err := repo.Exists(n.WorkUnit); err != nil {
-=======
-func (st *State) MaybeFindRepository(workUnitName string) (api.Repository, error) {
-	repo, err := api.MaybeFindRepository(expmaps.Values(st.repos), func(repo api.Repository) (api.Repository, error) {
-		ok, err := repo.Exists(workUnitName)
-		if err != nil {
->>>>>>> 2c3a09a6
 			return nil, err
 		} else if !ok {
 			return nil, nil
@@ -352,8 +336,7 @@
 	WorkUnit string
 }
 
-<<<<<<< HEAD
-func ParseSessionName(repo api.Repository, tmuxSessionName string) SessionName {
+func ParseSessionName(repo api.Repository, tmuxSessionName string) WorkUnitName {
 	n := ParseSessionNameWithoutKnownRepository(tmuxSessionName)
 	if m := NewRepoName(repo); n.RepoName != m {
 		if (n.RepoName.VCS != "" && n.RepoName.VCS != m.VCS) || (n.RepoName.Repo != "" && n.RepoName.Repo != m.Repo) {
@@ -363,20 +346,16 @@
 	}
 	return n
 }
-=======
-func ParseSessionName(repo api.Repository, tmuxSessionName string) WorkUnitName {
-	n := WorkUnitName{RepoName: NewRepoName(repo)}
->>>>>>> 2c3a09a6
-
-func ParseSessionNameWithoutKnownRepository(tmuxSessionName string) SessionName {
+
+func ParseSessionNameWithoutKnownRepository(tmuxSessionName string) WorkUnitName {
 	sp := strings.SplitN(tmuxSessionName, ">", 3)
 	switch len(sp) {
 	case 1:
-		return SessionName{WorkUnit: sp[0]}
+		return WorkUnitName{WorkUnit: sp[0]}
 	case 2:
-		return SessionName{RepoName: RepoName{Repo: sp[0]}, WorkUnit: sp[1]}
+		return WorkUnitName{RepoName: RepoName{Repo: sp[0]}, WorkUnit: sp[1]}
 	default:
-		return SessionName{RepoName: RepoName{VCS: sp[0], Repo: sp[1]}, WorkUnit: sp[2]}
+		return WorkUnitName{RepoName: RepoName{VCS: sp[0], Repo: sp[1]}, WorkUnit: sp[2]}
 	}
 }
 
@@ -384,12 +363,11 @@
 	return WorkUnitName{NewRepoName(repo), workUnitName}
 }
 
-<<<<<<< HEAD
-func (n SessionName) Zero() bool {
-	return n == SessionName{}
-}
-
-func (n SessionName) String() string {
+func (n WorkUnitName) Zero() bool {
+	return n == WorkUnitName{}
+}
+
+func (n WorkUnitName) String() string {
 	if n.VCS != "" {
 		return fmt.Sprintf("%s>%s>%s", n.VCS, n.Repo, n.WorkUnit)
 	} else if n.Repo != "" {
@@ -398,10 +376,7 @@
 	return n.WorkUnitString()
 }
 
-func (n SessionName) RepoString() string {
-=======
 func (n WorkUnitName) RepoString() string {
->>>>>>> 2c3a09a6
 	return fmt.Sprintf("%s>%s", n.Repo, n.WorkUnit)
 }
 
