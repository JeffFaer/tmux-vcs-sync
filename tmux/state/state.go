package state

import (
	"context"
	"errors"
	"fmt"
	"log/slog"
	"maps"
	"runtime/trace"
	"slices"
	"strings"
	"sync"

	"github.com/JeffFaer/go-stdlib-ext/morecmp"
	"github.com/JeffFaer/tmux-vcs-sync/api"
	"github.com/JeffFaer/tmux-vcs-sync/tmux"
	expmaps "golang.org/x/exp/maps"
)

type State struct {
	srv      tmux.Server
	sessions tmux.Sessions

	// tmux sessions in srv with their associated repositories.
	sessionsByName map[WorkUnitName]tmux.Session
	sessionsByID   map[string]workUnit
	// An index of unqualified repo names that exist in sessions.
	unqualifiedRepos map[string]int
	// Representative examples of each api.Repository in sessions.
	repos map[RepoName]api.Repository

	unknownSessions map[string]tmux.Session
}

func New(ctx context.Context, srv tmux.Server, vcs api.VersionControlSystems) (*State, error) {
	defer trace.StartRegion(ctx, "state.New()").End()

	sessions, err := srv.ListSessions(ctx)
	if err != nil {
		return nil, err
	}

	st := &State{
		srv:              srv,
		sessions:         sessions,
		sessionsByName:   make(map[WorkUnitName]tmux.Session),
		sessionsByID:     make(map[string]workUnit),
		unqualifiedRepos: make(map[string]int),
		repos:            make(map[RepoName]api.Repository),
		unknownSessions:  make(map[string]tmux.Session),
	}
	props, err := sessions.Properties(ctx, tmux.SessionName, tmux.SessionPath)
	if err != nil {
		return nil, fmt.Errorf("could not resolve session properties: %w", err)
	}

	sessionsByPath := make(map[string][]tmux.Session)
	for sesh, props := range props {
		// This tool makes tmux sessions with the repository's root dir as the
		// session path. There's a pretty good chance we'll have multiple sessions
		// with the same exact session path.
		sessionsByPath[props[tmux.SessionPath]] = append(sessionsByPath[props[tmux.SessionPath]], sesh)
	}

	type result struct {
		sessions []tmux.Session
		api.Repository
	}
	results := make(chan result, len(sessionsByPath))
	var wg sync.WaitGroup
	for path, sessions := range sessionsByPath {
		wg.Add(1)
		go func(path string, sessions []tmux.Session) {
			defer wg.Done()
			logger := slog.With("directory", path)
			logger.Debug("Checking for repository in directory.")

			repo, err := vcs.MaybeFindRepository(ctx, path)
			if err != nil {
				logger.Warn("Error while checking for repository in directory.", "error", err)
				return
			}
			results <- result{sessions, repo}
		}(path, sessions)
	}
	go func() {
		wg.Wait()
		close(results)
	}()

	for result := range results {
		sessions, repo := result.sessions, result.Repository
		if repo != nil {
			st.repos[NewRepoName(repo)] = repo
		}
		for _, sesh := range sessions {
			name := props[sesh][tmux.SessionName]
			logger := slog.With("id", sesh.ID(), "session_name", name)
			if repo == nil {
				st.unknownSessions[name] = sesh
				logger.Info("Not a repository.")
				continue
			}

			parsed := ParseSessionName(repo, name)
			st.sessionsByName[parsed] = sesh
			st.sessionsByID[sesh.ID()] = workUnit{repo, parsed.WorkUnit}
			st.unqualifiedRepos[parsed.Repo]++
			logger.Info("Found work unit in tmux session.", "name", parsed)
		}
	}
	return st, nil
}

// SessionName returns the string that this State would use for the tmux
// session name if a work unit with the given name were created right now.
func (st *State) SessionName(n WorkUnitName) string {
	if len(st.unqualifiedRepos) > 1 || (len(st.unqualifiedRepos) == 1 && st.unqualifiedRepos[n.Repo] == 0) {
		return n.RepoString()
	}
	return n.WorkUnitString()
}

// Sessions returns all tmux sessions keyed by their work unit.
func (st *State) Sessions() map[WorkUnitName]tmux.Session {
	return maps.Clone(st.sessionsByName)
}

// UnknownSessions returns all tmux sessions that didn't appear to have a work
// unit.
func (st *State) UnknownSessions() map[string]tmux.Session {
	return maps.Clone(st.unknownSessions)
}

// WorkUnit returns work unit metadata for the given session.
func (st *State) WorkUnit(ctx context.Context, sesh tmux.Session) (api.Repository, string, error) {
	defer trace.StartRegion(ctx, "State.WorkUnit()").End()
	if !tmux.SameServer(ctx, sesh.Server(), st.srv) {
		return nil, "", fmt.Errorf("sesh is from a different server")
	}
	n, ok := st.sessionsByID[sesh.ID()]
	if !ok {
		return nil, "", fmt.Errorf("sesh does not have an associated work unit")
	}
	return n.repo, n.workUnitName, nil
}

// Repositories returns a representative example for each known RepoName.
func (st *State) Repositories() map[RepoName]api.Repository {
	return maps.Clone(st.repos)
}

// Session determines if a tmux session for the given work unit exists.
func (st *State) Session(repo api.Repository, workUnitName string) tmux.Session {
	n := NewWorkUnitName(repo, workUnitName)
	ret := st.sessionsByName[n]
	if ret != nil {
		slog.Info("Found existing tmux session for work unit.", "id", ret.ID(), "name", n)
	}
	return ret
}

// NewSession creates a tmux session for the given work unit.
// Returns an error if the session already exists.
func (st *State) NewSession(ctx context.Context, repo api.Repository, workUnitName string) (tmux.Session, error) {
	defer trace.StartRegion(ctx, "State.NewSession()").End()

	name := NewWorkUnitName(repo, workUnitName)
	n := st.SessionName(name)
	if _, ok := st.sessionsByName[name]; ok {
		return nil, fmt.Errorf("tmux session %q already exists", n)
	}

	slog.Info("Creating tmux session.", "name", name, "session_name", n)
	sesh, err := st.srv.NewSession(ctx, tmux.NewSessionOptions{Name: n, StartDir: repo.RootDir()})
	if err != nil {
		return nil, fmt.Errorf("failed to create tmux session %q: %w", n, err)
	}

	st.sessionsByName[name] = sesh
	st.sessionsByID[sesh.ID()] = workUnit{repo, name.WorkUnit}
	st.unqualifiedRepos[name.Repo]++
	st.repos[name.RepoName] = repo
	if err := st.updateSessionNames(ctx); err != nil {
		slog.Warn("Failed to update tmux session names.", "error", err)
	}
	return sesh, nil
}

// RenameSession finds a tmux session for work unit old and then renames that
// session so that it represents work unit new.
// Returns an error if the "old" tmux session doesn't exist or if there's
// already a "new" tmux session.
func (st *State) RenameSession(ctx context.Context, repo api.Repository, old, new string) error {
	defer trace.StartRegion(ctx, "State.RenameSession()").End()

	oldName := ParseSessionName(repo, old)
	sesh, ok := st.sessionsByName[oldName]
	if !ok {
		return fmt.Errorf("tmux session %q does not exist", st.SessionName(oldName))
	}
	newName := NewWorkUnitName(repo, new)
	if _, ok := st.sessionsByName[newName]; ok {
		return fmt.Errorf("tmux session %q already exists", st.SessionName(newName))
	}

	if err := sesh.Rename(ctx, st.SessionName(newName)); err != nil {
		return err
	}

	delete(st.sessionsByName, oldName)
	st.sessionsByName[newName] = sesh
	st.sessionsByID[sesh.ID()] = workUnit{repo, newName.WorkUnit}

	if err := st.updateSessionNames(ctx); err != nil {
		slog.Warn("Failed to update tmux session names.", "error", err)
	}
	return nil
}

func (st *State) PruneSessions(ctx context.Context) error {
	defer trace.StartRegion(ctx, "State.PruneSessions()").End()

	validWorkUnits := make(map[WorkUnitName]bool)
	errRepos := make(map[RepoName]bool)
	for n, repo := range st.repos {
		wus, err := repo.List(ctx, "")
		if err != nil {
			errRepos[n] = true
			slog.Warn("Could not list work units for repository.", "repo", n, "error", err)
			continue
		}
		for _, wu := range wus {
			validWorkUnits[NewWorkUnitName(repo, wu)] = true
		}
	}
	invalidSessions := make(map[tmux.Session]WorkUnitName)
	var toRemove []tmux.Session
	for n, sesh := range st.Sessions() {
		if errRepos[n.RepoName] {
			continue
		}
		if !validWorkUnits[n] {
			invalidSessions[sesh] = n
			toRemove = append(toRemove, sesh)
		}
	}
	if curSesh := tmux.MaybeCurrentSession(); curSesh != nil {
		// Delete the current session last so we don't terminate this command
		// early.
		isCurrent := func(s tmux.Session) bool { return tmux.SameSession(ctx, curSesh, s) }
		slices.SortFunc(toRemove, morecmp.ComparingFunc(isCurrent, morecmp.FalseFirst()))
	}

	for _, sesh := range toRemove {
		n := invalidSessions[sesh]
		slog.Warn("Killing session.", "session_id", sesh.ID(), "name", n)
		if err := sesh.Kill(ctx); err != nil {
			return err
		}
		delete(st.sessionsByName, n)
		delete(st.sessionsByID, sesh.ID())
		st.unqualifiedRepos[n.Repo]--
		if st.unqualifiedRepos[n.Repo] == 0 {
			delete(st.unqualifiedRepos, n.Repo)
			delete(st.repos, n.RepoName)
		}
	}

	if err := st.updateSessionNames(ctx); err != nil {
		slog.Warn("Failed to update tmux session names.", "error", err)
	}
	return nil
}

func (st *State) updateSessionNames(ctx context.Context) error {
	defer trace.StartRegion(ctx, "State.updateSessionNames()").End()

	names, err := st.sessions.Property(ctx, tmux.SessionName)
	if err != nil {
		return fmt.Errorf("could not resolve session names: %w", err)
	}
	var errs []error
	for k, sesh := range st.sessionsByName {
		if got, want := names[sesh], st.SessionName(k); got != want {
			if err := sesh.Rename(ctx, want); err != nil {
				errs = append(errs, err)
				continue
			}
		}
	}
	return errors.Join(errs...)
}

// MaybeFindRepository attempts to find an api.Repository for the given
// WorkUnitName.
//
// WorkUnitName.RepoName is optional. If WorkUnitName.RepoName.Zero, this method
// checks all known api.Repositories to see if any of them claim that
// WorkUnitName.WorkUnit exists.
// If it is set, and both WorkUnitName.RepoName.VCS and WorkUnitName.RepoName.Repo
// are set, this method will find an api.Repository whose api.Repository.Name
// and api.Repository.VCS.Name matches the values. If only
// WorkUnitName.RepoName.Repo is set, this method will check all known
// api.Repositories whose api.Repository.Names match to see if they claim that
// WorkUnitName.WorkUnit exists.
//
// Returns an error if multiple api.Repositories claim that the given work unit
// exists.
//
// Returns nil, nil if no such api.Repository exists.
<<<<<<< HEAD
func (st *State) MaybeFindRepository(n WorkUnitName) (api.Repository, error) {
	var repos []api.Repository
	if !n.RepoName.Zero() {
		if n.RepoName.Repo == "" {
			return nil, fmt.Errorf("WorkUnitName has VCS set, but not Repo: %v", n)
		}
		if n.RepoName.VCS != "" {
			repo, ok := st.repos[n.RepoName]
			if !ok {
				return nil, nil
			}
			repos = append(repos, repo)
		} else {
			for m, repo := range st.repos {
				if n.Repo == m.Repo {
					repos = append(repos, repo)
				}
			}
		}
	} else {
		repos = expmaps.Values(st.Repositories())
	}

	repo, err := api.MaybeFindRepository(repos, func(repo api.Repository) (api.Repository, error) {
		if ok, err := repo.Exists(n.WorkUnit); err != nil {
=======
func (st *State) MaybeFindRepository(ctx context.Context, workUnitName string) (api.Repository, error) {
	repo, err := api.MaybeFindRepository(ctx, expmaps.Values(st.repos), func(repo api.Repository) (api.Repository, error) {
		ok, err := repo.Exists(ctx, workUnitName)
		if err != nil {
>>>>>>> 4990dddd
			return nil, err
		} else if !ok {
			return nil, nil
		}
		return repo, nil
	})
	if err != nil {
		return nil, fmt.Errorf("work unit %v: %w", n, err)
	}
	return repo, nil
}

type RepoName struct {
	VCS, Repo string
}

func NewRepoName(repo api.Repository) RepoName {
	return RepoName{VCS: repo.VCS().Name(), Repo: repo.Name()}
}

func (n RepoName) Zero() bool {
	return n == RepoName{}
}

func (n RepoName) String() string {
	if n.VCS != "" {
		return fmt.Sprintf("%s>%s", n.VCS, n.Repo)
	}
	return n.Repo
}

func (n RepoName) LogValue() slog.Value {
	return slog.GroupValue(slog.String("vcs", n.VCS), slog.String("repo", n.Repo))
}

type WorkUnitName struct {
	RepoName
	WorkUnit string
}

func ParseSessionName(repo api.Repository, tmuxSessionName string) WorkUnitName {
	n := ParseSessionNameWithoutKnownRepository(tmuxSessionName)
	if m := NewRepoName(repo); n.RepoName != m {
		if (n.RepoName.VCS != "" && n.RepoName.VCS != m.VCS) || (n.RepoName.Repo != "" && n.RepoName.Repo != m.Repo) {
			slog.Warn("Session name does not agree with repository.", "session_name", tmuxSessionName, "repo", m)
		}
		n.RepoName = m
	}
	return n
}

func ParseSessionNameWithoutKnownRepository(tmuxSessionName string) WorkUnitName {
	sp := strings.SplitN(tmuxSessionName, ">", 3)
	switch len(sp) {
	case 1:
		return WorkUnitName{WorkUnit: sp[0]}
	case 2:
		return WorkUnitName{RepoName: RepoName{Repo: sp[0]}, WorkUnit: sp[1]}
	default:
		return WorkUnitName{RepoName: RepoName{VCS: sp[0], Repo: sp[1]}, WorkUnit: sp[2]}
	}
}

func NewWorkUnitName(repo api.Repository, workUnitName string) WorkUnitName {
	return WorkUnitName{NewRepoName(repo), workUnitName}
}

func (n WorkUnitName) Zero() bool {
	return n == WorkUnitName{}
}

func (n WorkUnitName) String() string {
	if n.VCS != "" {
		return fmt.Sprintf("%s>%s>%s", n.VCS, n.Repo, n.WorkUnit)
	} else if n.Repo != "" {
		return n.RepoString()
	}
	return n.WorkUnitString()
}

func (n WorkUnitName) RepoString() string {
	return fmt.Sprintf("%s>%s", n.Repo, n.WorkUnit)
}

func (n WorkUnitName) WorkUnitString() string {
	return n.WorkUnit
}

func (n WorkUnitName) LogValue() slog.Value {
	return slog.GroupValue(slog.String("vcs", n.VCS), slog.String("repo", n.Repo), slog.String("work_unit", n.WorkUnit))
}

type workUnit struct {
	repo         api.Repository
	workUnitName string
}

func (wu workUnit) name() WorkUnitName {
	return NewWorkUnitName(wu.repo, wu.workUnitName)
}<|MERGE_RESOLUTION|>--- conflicted
+++ resolved
@@ -292,55 +292,36 @@
 	return errors.Join(errs...)
 }
 
-// MaybeFindRepository attempts to find an api.Repository for the given
-// WorkUnitName.
-//
-// WorkUnitName.RepoName is optional. If WorkUnitName.RepoName.Zero, this method
-// checks all known api.Repositories to see if any of them claim that
-// WorkUnitName.WorkUnit exists.
-// If it is set, and both WorkUnitName.RepoName.VCS and WorkUnitName.RepoName.Repo
-// are set, this method will find an api.Repository whose api.Repository.Name
-// and api.Repository.VCS.Name matches the values. If only
-// WorkUnitName.RepoName.Repo is set, this method will check all known
-// api.Repositories whose api.Repository.Names match to see if they claim that
-// WorkUnitName.WorkUnit exists.
-//
+// MaybeFindRepository attempts to find an api.Repository that's currently
+// active in tmux and claims that the given work unit exists.
 // Returns an error if multiple api.Repositories claim that the given work unit
 // exists.
-//
 // Returns nil, nil if no such api.Repository exists.
-<<<<<<< HEAD
-func (st *State) MaybeFindRepository(n WorkUnitName) (api.Repository, error) {
+func (st *State) MaybeFindRepository(ctx context.Context, n WorkUnitName) (api.Repository, error) {
 	var repos []api.Repository
-	if !n.RepoName.Zero() {
+	switch {
+	case n.RepoName.VCS != "":
 		if n.RepoName.Repo == "" {
 			return nil, fmt.Errorf("WorkUnitName has VCS set, but not Repo: %v", n)
 		}
-		if n.RepoName.VCS != "" {
-			repo, ok := st.repos[n.RepoName]
-			if !ok {
-				return nil, nil
+
+		repo, ok := st.repos[n.RepoName]
+		if !ok {
+			return nil, nil
+		}
+		repos = append(repos, repo)
+	case n.RepoName.Repo != "":
+		for m, repo := range st.repos {
+			if n.Repo == m.Repo {
+				repos = append(repos, repo)
 			}
-			repos = append(repos, repo)
-		} else {
-			for m, repo := range st.repos {
-				if n.Repo == m.Repo {
-					repos = append(repos, repo)
-				}
-			}
-		}
-	} else {
+		}
+	default:
 		repos = expmaps.Values(st.Repositories())
 	}
 
-	repo, err := api.MaybeFindRepository(repos, func(repo api.Repository) (api.Repository, error) {
-		if ok, err := repo.Exists(n.WorkUnit); err != nil {
-=======
-func (st *State) MaybeFindRepository(ctx context.Context, workUnitName string) (api.Repository, error) {
-	repo, err := api.MaybeFindRepository(ctx, expmaps.Values(st.repos), func(repo api.Repository) (api.Repository, error) {
-		ok, err := repo.Exists(ctx, workUnitName)
-		if err != nil {
->>>>>>> 4990dddd
+	repo, err := api.MaybeFindRepository(ctx, repos, func(repo api.Repository) (api.Repository, error) {
+		if ok, err := repo.Exists(ctx, n.WorkUnit); err != nil {
 			return nil, err
 		} else if !ok {
 			return nil, nil
